--- conflicted
+++ resolved
@@ -10,12 +10,8 @@
 	"path/filepath"
 	"testing"
 
-<<<<<<< HEAD
 	api "gopls-workspace/apis/ai/v1"
-	internalTesting "gopls-workspace/testing"
-=======
 	. "gopls-workspace/testing"
->>>>>>> 3a3cd160
 
 	. "github.com/onsi/ginkgo/v2"
 	. "github.com/onsi/gomega"
@@ -39,11 +35,7 @@
 func TestAPIs(t *testing.T) {
 	RegisterFailHandler(Fail)
 
-<<<<<<< HEAD
-	internalTesting.RunGinkgoSpecs(t, "Controller Suite")
-=======
 	RunGinkgoSpecs(t, "Controller Suite")
->>>>>>> 3a3cd160
 }
 
 var _ = BeforeSuite(func() {
