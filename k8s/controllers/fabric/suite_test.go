--- conflicted
+++ resolved
@@ -12,11 +12,8 @@
 	"testing"
 	"time"
 
-<<<<<<< HEAD
-=======
 	. "gopls-workspace/testing"
 
->>>>>>> 23e42b79
 	. "github.com/onsi/ginkgo/v2"
 	. "github.com/onsi/gomega"
 	"github.com/stretchr/testify/mock"
@@ -29,10 +26,6 @@
 	"sigs.k8s.io/controller-runtime/pkg/log/zap"
 
 	api "gopls-workspace/apis/fabric/v1"
-<<<<<<< HEAD
-	. "gopls-workspace/testing"
-=======
->>>>>>> 23e42b79
 
 	controllers "gopls-workspace/controllers/fabric"
 
@@ -110,13 +103,8 @@
 		k8sClient = k8sManager.GetClient()
 		Expect(k8sClient).NotTo(BeNil())
 
-<<<<<<< HEAD
-		apiClient.On("GetSummary", mock.Anything, mock.Anything).Return(MockSucessSummaryResult(BuildDefaultTarget(), ""), nil)
-		apiClient.On("QueueDeploymentJob", mock.Anything, mock.Anything, mock.Anything).Return(nil)
-=======
 		apiClient.On("GetSummary", mock.Anything, mock.Anything, mock.Anything).Return(MockSucessSummaryResult(BuildDefaultTarget(), ""), nil)
 		apiClient.On("QueueDeploymentJob", mock.Anything, mock.Anything, mock.Anything, mock.Anything).Return(nil)
->>>>>>> 23e42b79
 
 		err = (&controllers.TargetReconciler{
 			Client:                 k8sManager.GetClient(),
