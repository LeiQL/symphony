/*
 * Copyright (c) Microsoft Corporation.
 * Licensed under the MIT license.
 * SPDX-License-Identifier: MIT
 */

package fabric

import (
	"context"
	"fmt"
	"time"

	symphonyv1 "gopls-workspace/apis/fabric/v1"
	"gopls-workspace/constants"
	"gopls-workspace/controllers/metrics"
	"gopls-workspace/reconcilers"
	"gopls-workspace/utils"

	"github.com/eclipse-symphony/symphony/api/pkg/apis/v1alpha1/model"
	"k8s.io/apimachinery/pkg/runtime"
	ctrl "sigs.k8s.io/controller-runtime"
	"sigs.k8s.io/controller-runtime/pkg/client"
	ctrllog "sigs.k8s.io/controller-runtime/pkg/log"
	"sigs.k8s.io/controller-runtime/pkg/predicate"

	apimodel "github.com/eclipse-symphony/symphony/api/pkg/apis/v1alpha1/model"
)

// TargetReconciler reconciles a Target object
type TargetReconciler struct {
	client.Client
	Scheme *runtime.Scheme

	// ApiClient is the client for Symphony API
	ApiClient utils.ApiClient

	// ReconciliationInterval defines the reconciliation interval
	ReconciliationInterval time.Duration

	// DeleteTimeOut defines the timeout for delete operations
	DeleteTimeOut time.Duration

	// PollInterval defines the poll interval
	PollInterval time.Duration

	// Controller Metrics
	m *metrics.Metrics

	dr reconcilers.Reconciler
}

const (
	targetFinalizerName         = "target.fabric." + constants.FinalizerPostfix
	targetOperationStartTimeKey = "target.fabric." + constants.OperationStartTimeKeyPostfix
)

//+kubebuilder:rbac:groups=fabric.symphony,resources=targets,verbs=get;list;watch;create;update;patch;delete
//+kubebuilder:rbac:groups=fabric.symphony,resources=targets/status,verbs=get;update;patch
//+kubebuilder:rbac:groups=fabric.symphony,resources=targets/finalizers,verbs=update

// Reconcile is part of the main kubernetes reconciliation loop which aims to
// move the current state of the cluster closer to the desired state.
// TODO(user): Modify the Reconcile function to compare the state specified by
// the Target object against the actual cluster state, and then
// perform operations to make the cluster state reflect the state specified by
// the user.
//
// For more details, check Reconcile and its Result here:
// - https://pkg.go.dev/sigs.k8s.io/controller-runtime@v0.11.0/pkg/reconcile
func (r *TargetReconciler) Reconcile(ctx context.Context, req ctrl.Request) (ctrl.Result, error) {
	log := ctrllog.FromContext(ctx)
	log.Info("Reconcile Target " + req.Name + " in namespace " + req.Namespace)

	// Initialize reconcileTime for latency metrics
	reconcileTime := time.Now()

	// Get target
	target := &symphonyv1.Target{}

	if err := r.Get(ctx, req.NamespacedName, target); err != nil {
		log.Error(err, "unable to fetch Target object")
		return ctrl.Result{}, client.IgnoreNotFound(err)
	}

	reconciliationType := metrics.CreateOperationType
	resultType := metrics.ReconcileSuccessResult
	reconcileResult := ctrl.Result{}
	deploymentOperationType := metrics.DeploymentQueued
	var err error

	if target.ObjectMeta.DeletionTimestamp.IsZero() { // update
		reconciliationType = metrics.UpdateOperationType
		deploymentOperationType, reconcileResult, err = r.dr.AttemptUpdate(ctx, target, log, targetOperationStartTimeKey)
		if err != nil {
			resultType = metrics.ReconcileFailedResult
		}
<<<<<<< HEAD
	} else { // remove
		deploymentOperationType, reconcileResult, err = r.dr.AttemptRemove(ctx, target, log, targetOperationStartTimeKey)
		if err != nil {
			resultType = metrics.ReconcileFailedResult
=======

		summary, err := api_utils.GetSummary(ctx, "http://symphony-service:8080/v1alpha2/", "admin", "", fmt.Sprintf("target-runtime-%s", target.ObjectMeta.Name), target.ObjectMeta.Namespace)
		if (err != nil && !v1alpha2.IsNotFound(err)) || (err == nil && !utils.IsDeploymentFinished(summary)) {
			if err == nil && !utils.IsDeploymentFinished(summary) {
				// mock error if deployment is not finished then cause requeue
				err = fmt.Errorf("Get summary but deployment is not finished yet")
			}
			uErr := r.updateTargetStatusToReconciling(target, err)
			if uErr != nil {
				log.Error(uErr, "failed to update target status to reconciling")
				return ctrl.Result{}, uErr
			}
			return ctrl.Result{}, err
		}

		generationMatch := true
		if v, err := strconv.ParseInt(summary.Generation, 10, 64); err == nil {
			generationMatch = v == target.GetGeneration()
		}

		if generationMatch && time.Since(summary.Time) <= time.Duration(60)*time.Second { //TODO: this is 60 second interval. Make if configurable?
			err = r.updateTargetStatus(target, summary.Summary)
			if err != nil {
				log.Error(err, "failed to update target status")
				return ctrl.Result{}, err
			}
			return ctrl.Result{RequeueAfter: 60 * time.Second}, nil
		} else {
			// Queue a job every 60s or when the generation is changed
			err = api_utils.QueueJob(ctx, "http://symphony-service:8080/v1alpha2/", "admin", "", target.ObjectMeta.Name, target.ObjectMeta.Namespace, false, true)
			if err != nil {
				uErr := r.updateTargetStatusToReconciling(target, err)
				if uErr != nil {
					log.Error(uErr, "failed to update target status to reconciling")
					return ctrl.Result{}, uErr
				}
				return ctrl.Result{}, err
			}

			// Update status to Reconciling if there is a change on generation
			// If users uninstall a component manually without modifying manifest
			// files, jobs queued every 60s will catch the descrepdency and
			// re-deploy the uninstalled component. As users' behavior doesn't
			// trigger generation change, this behavior won't change the status
			// to reconciling.
			if !generationMatch {
				err = r.updateTargetStatusToReconciling(target, nil)
				if err != nil {
					log.Error(err, "failed to update target status to reconciling")
					return ctrl.Result{}, err
				}
			}

			return ctrl.Result{RequeueAfter: 60 * time.Second}, nil
		}

	} else { // remove
		if controllerutil.ContainsFinalizer(target, myFinalizerName) {
			err := api_utils.QueueJob(ctx, "http://symphony-service:8080/v1alpha2/", "admin", "", target.ObjectMeta.Name, target.ObjectMeta.Namespace, true, true)

			if err != nil {
				uErr := r.updateTargetStatusToReconciling(target, err)
				if uErr != nil {
					log.Error(uErr, "failed to update target status to reconciling")
					return ctrl.Result{}, uErr
				}
				return ctrl.Result{}, err
			}
			timeout := time.After(5 * time.Minute)
			ticker := time.Tick(10 * time.Second) //TODO: configurable? adjust based on provider SLA?
		loop:
			for {
				select {
				case <-timeout:
					// Timeout exceeded, assume deletion failed and proceed with finalization
					break loop
				case <-ticker:
					summary, err := api_utils.GetSummary(ctx, "http://symphony-service:8080/v1alpha2/", "admin", "", fmt.Sprintf("target-runtime-%s", target.ObjectMeta.Name), target.ObjectMeta.Namespace)
					if err == nil && summary.Summary.IsRemoval == true && err == nil && utils.IsDeploymentFinished(summary) && summary.Summary.AllAssignedDeployed {
						break loop
					}
					if err != nil && !v1alpha2.IsNotFound(err) {
						log.Error(err, "failed to get target summary")
						break loop
					}
				}
			}
			// NOTE: we assume the message backend provides at-least-once delivery so that the removal event will be eventually handled.
			// Until the corresponding provider can successfully carry out the removal job, the job event will remain available for the
			// provider to pick up.
			controllerutil.RemoveFinalizer(target, myFinalizerName)
			if err := r.Update(ctx, target); err != nil {
				log.Error(err, "failed to remove finalizer")
				return ctrl.Result{}, err
			}
>>>>>>> 3a3cd160
		}
	}

	r.m.ControllerReconcileLatency(
		reconcileTime,
		reconciliationType,
		resultType,
		metrics.InstanceResourceType,
		deploymentOperationType,
	)

	return reconcileResult, err
}

// SetupWithManager sets up the controller with the Manager.
func (r *TargetReconciler) SetupWithManager(mgr ctrl.Manager) error {
	metrics, err := metrics.New()
	if err != nil {
		return err
	}

	r.m = metrics
	genChangePredicate := predicate.GenerationChangedPredicate{}
	annotationPredicate := predicate.AnnotationChangedPredicate{}

	r.dr, err = r.buildDeploymentReconciler()
	if err != nil {
		return err
	}
	return ctrl.NewControllerManagedBy(mgr).
		WithEventFilter(predicate.Or(genChangePredicate, annotationPredicate)).
		For(&symphonyv1.Target{}).
		Complete(r)
}

func (r *TargetReconciler) populateProvisioningError(summaryResult *model.SummaryResult, err error, errorObj *apimodel.ErrorType) {
	errorObj.Code = "Symphony Orchestrator: [500]"
	if summaryResult != nil {
		summary := summaryResult.Summary

		// Additional message besides target level status(mostly, error message
		// but with lower priority than target level error message)
		if summary.IsRemoval {
			errorObj.Message = fmt.Sprintf("Uninstall failed. %s", summary.SummaryMessage)
		} else {
			errorObj.Message = fmt.Sprintf("Deployment failed. %s", summary.SummaryMessage)
		}

		// Fill error details into target
		// We assume there is one and only one target in summary spec. As opposed
		// to instance CR error object, target CR error object is one layer less. [TODO: We probably shouldn't do this]
		for k, v := range summary.TargetResults {
			// fill errorObj with target level status
			errorObj.Code = v.Status
			errorObj.Message = v.Message
			errorObj.Target = k
			errorObj.Details = make([]apimodel.TargetError, 0)
			// fill errorObj.Details with component level status
			for ck, cv := range v.ComponentResults {
				errorObj.Details = append(errorObj.Details, apimodel.TargetError{
					Code:    cv.Status.String(),
					Message: cv.Message,
					Target:  ck,
				})
			}
		}
	}
	if err != nil {
		errorObj.Message = fmt.Sprintf("%s, %s", err.Error(), errorObj.Message)
	}
}

func (r *TargetReconciler) deploymentBuilder(ctx context.Context, object reconcilers.Reconcilable) (*model.DeploymentSpec, error) {
	if target, ok := object.(*symphonyv1.Target); ok {
		deployment, err := utils.CreateSymphonyDeploymentFromTarget(*target, object.GetNamespace())
		if err != nil {
			return nil, err
		}
		return &deployment, nil
	}
	return nil, fmt.Errorf("not able to convert object to target")
}

func (r *TargetReconciler) buildDeploymentReconciler() (reconcilers.Reconciler, error) {
	return reconcilers.NewDeploymentReconciler(
		reconcilers.WithApiClient(r.ApiClient),
		reconcilers.WithDeleteTimeOut(r.DeleteTimeOut),
		reconcilers.WithPollInterval(r.PollInterval),
		reconcilers.WithClient(r.Client),
		reconcilers.WithReconciliationInterval(r.ReconciliationInterval),
		reconcilers.WithFinalizerName(targetFinalizerName),
		reconcilers.WithDeploymentErrorBuilder(r.populateProvisioningError),
		reconcilers.WithDeploymentBuilder(r.deploymentBuilder),
		reconcilers.WithDeploymentKeyResolver(func(instance reconcilers.Reconcilable) string {
			return fmt.Sprintf("target-runtime-%s", instance.GetName())
		}),
	)
}<|MERGE_RESOLUTION|>--- conflicted
+++ resolved
@@ -95,108 +95,10 @@
 		if err != nil {
 			resultType = metrics.ReconcileFailedResult
 		}
-<<<<<<< HEAD
 	} else { // remove
 		deploymentOperationType, reconcileResult, err = r.dr.AttemptRemove(ctx, target, log, targetOperationStartTimeKey)
 		if err != nil {
 			resultType = metrics.ReconcileFailedResult
-=======
-
-		summary, err := api_utils.GetSummary(ctx, "http://symphony-service:8080/v1alpha2/", "admin", "", fmt.Sprintf("target-runtime-%s", target.ObjectMeta.Name), target.ObjectMeta.Namespace)
-		if (err != nil && !v1alpha2.IsNotFound(err)) || (err == nil && !utils.IsDeploymentFinished(summary)) {
-			if err == nil && !utils.IsDeploymentFinished(summary) {
-				// mock error if deployment is not finished then cause requeue
-				err = fmt.Errorf("Get summary but deployment is not finished yet")
-			}
-			uErr := r.updateTargetStatusToReconciling(target, err)
-			if uErr != nil {
-				log.Error(uErr, "failed to update target status to reconciling")
-				return ctrl.Result{}, uErr
-			}
-			return ctrl.Result{}, err
-		}
-
-		generationMatch := true
-		if v, err := strconv.ParseInt(summary.Generation, 10, 64); err == nil {
-			generationMatch = v == target.GetGeneration()
-		}
-
-		if generationMatch && time.Since(summary.Time) <= time.Duration(60)*time.Second { //TODO: this is 60 second interval. Make if configurable?
-			err = r.updateTargetStatus(target, summary.Summary)
-			if err != nil {
-				log.Error(err, "failed to update target status")
-				return ctrl.Result{}, err
-			}
-			return ctrl.Result{RequeueAfter: 60 * time.Second}, nil
-		} else {
-			// Queue a job every 60s or when the generation is changed
-			err = api_utils.QueueJob(ctx, "http://symphony-service:8080/v1alpha2/", "admin", "", target.ObjectMeta.Name, target.ObjectMeta.Namespace, false, true)
-			if err != nil {
-				uErr := r.updateTargetStatusToReconciling(target, err)
-				if uErr != nil {
-					log.Error(uErr, "failed to update target status to reconciling")
-					return ctrl.Result{}, uErr
-				}
-				return ctrl.Result{}, err
-			}
-
-			// Update status to Reconciling if there is a change on generation
-			// If users uninstall a component manually without modifying manifest
-			// files, jobs queued every 60s will catch the descrepdency and
-			// re-deploy the uninstalled component. As users' behavior doesn't
-			// trigger generation change, this behavior won't change the status
-			// to reconciling.
-			if !generationMatch {
-				err = r.updateTargetStatusToReconciling(target, nil)
-				if err != nil {
-					log.Error(err, "failed to update target status to reconciling")
-					return ctrl.Result{}, err
-				}
-			}
-
-			return ctrl.Result{RequeueAfter: 60 * time.Second}, nil
-		}
-
-	} else { // remove
-		if controllerutil.ContainsFinalizer(target, myFinalizerName) {
-			err := api_utils.QueueJob(ctx, "http://symphony-service:8080/v1alpha2/", "admin", "", target.ObjectMeta.Name, target.ObjectMeta.Namespace, true, true)
-
-			if err != nil {
-				uErr := r.updateTargetStatusToReconciling(target, err)
-				if uErr != nil {
-					log.Error(uErr, "failed to update target status to reconciling")
-					return ctrl.Result{}, uErr
-				}
-				return ctrl.Result{}, err
-			}
-			timeout := time.After(5 * time.Minute)
-			ticker := time.Tick(10 * time.Second) //TODO: configurable? adjust based on provider SLA?
-		loop:
-			for {
-				select {
-				case <-timeout:
-					// Timeout exceeded, assume deletion failed and proceed with finalization
-					break loop
-				case <-ticker:
-					summary, err := api_utils.GetSummary(ctx, "http://symphony-service:8080/v1alpha2/", "admin", "", fmt.Sprintf("target-runtime-%s", target.ObjectMeta.Name), target.ObjectMeta.Namespace)
-					if err == nil && summary.Summary.IsRemoval == true && err == nil && utils.IsDeploymentFinished(summary) && summary.Summary.AllAssignedDeployed {
-						break loop
-					}
-					if err != nil && !v1alpha2.IsNotFound(err) {
-						log.Error(err, "failed to get target summary")
-						break loop
-					}
-				}
-			}
-			// NOTE: we assume the message backend provides at-least-once delivery so that the removal event will be eventually handled.
-			// Until the corresponding provider can successfully carry out the removal job, the job event will remain available for the
-			// provider to pick up.
-			controllerutil.RemoveFinalizer(target, myFinalizerName)
-			if err := r.Update(ctx, target); err != nil {
-				log.Error(err, "failed to remove finalizer")
-				return ctrl.Result{}, err
-			}
->>>>>>> 3a3cd160
 		}
 	}
 
