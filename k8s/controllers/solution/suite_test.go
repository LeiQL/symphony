--- conflicted
+++ resolved
@@ -13,11 +13,6 @@
 	"testing"
 	"time"
 
-<<<<<<< HEAD
-=======
-	. "gopls-workspace/testing"
-
->>>>>>> 3a3cd160
 	. "github.com/onsi/ginkgo/v2"
 	. "github.com/onsi/gomega"
 
@@ -79,7 +74,6 @@
 	assert.Equal(t, expectedProperties, actualProperties)
 }
 
-<<<<<<< HEAD
 // This test is here for legacy reasons. It spins up a test environment
 // with a kubernetes api server and etcd.
 // It'll continue to live here for now but all integrations tests should be
@@ -177,36 +171,4 @@
 		By("creating a valid instance")
 		Expect(k8sClient.Create(ctx, BuildDefaultInstance())).To(Succeed())
 	})
-=======
-var _ = BeforeSuite(func() {
-	Skip("Skipping tests for now as they are no longer relevant")
-	logf.SetLogger(zap.New(zap.WriteTo(GinkgoWriter), zap.UseDevMode(true)))
-
-	By("bootstrapping test environment")
-	testEnv = &envtest.Environment{
-		CRDDirectoryPaths:     []string{filepath.Join("..", "..", "config", "crd", "bases")},
-		ErrorIfCRDPathMissing: true,
-	}
-
-	cfg, err := testEnv.Start()
-	Expect(err).NotTo(HaveOccurred())
-	Expect(cfg).NotTo(BeNil())
-
-	err = solutionv1.AddToScheme(scheme.Scheme)
-	Expect(err).NotTo(HaveOccurred())
-
-	//+kubebuilder:scaffold:scheme
-
-	k8sClient, err = client.New(cfg, client.Options{Scheme: scheme.Scheme})
-	Expect(err).NotTo(HaveOccurred())
-	Expect(k8sClient).NotTo(BeNil())
-
-})
-
-var _ = AfterSuite(func() {
-	Skip("Skipping tests for now as they are no longer relevant")
-	By("tearing down the test environment")
-	err := testEnv.Stop()
-	Expect(err).NotTo(HaveOccurred())
->>>>>>> 3a3cd160
 })