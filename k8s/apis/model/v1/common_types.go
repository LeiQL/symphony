/*
 * Copyright (c) Microsoft Corporation.
 * Licensed under the MIT license.
 * SPDX-License-Identifier: MIT
 */

package v1

import (
	"strings"

	"github.com/eclipse-symphony/symphony/api/pkg/apis/v1alpha1/model"
	metav1 "k8s.io/apimachinery/pkg/apis/meta/v1"
	"k8s.io/apimachinery/pkg/runtime"
)

const (
<<<<<<< HEAD
	// ReconciliationPolicy_Periodic allows the controller to reconcile periodically
	ReconciliationPolicy_Periodic ReconciliationPolicy = "periodic"
)

// +kubebuilder:validation:Enum=periodic;
type ReconciliationPolicy string
=======
	// ReconciliationPolicy_Active allows the controller to reconcile periodically
	ReconciliationPolicy_Active ReconciliationPolicyState = "active"
	// ReconciliationPolicy_Inactive disables periodic reconciliation
	ReconciliationPolicy_Inactive ReconciliationPolicyState = "inactive"
)

// +kubebuilder:validation:Enum=active;inactive;
type ReconciliationPolicyState string

func (r ReconciliationPolicyState) String() string {
	return string(r)
}

func (r ReconciliationPolicyState) IsActive() bool {
	return strings.ToLower(r.String()) == ReconciliationPolicy_Active.String()
}

func (r ReconciliationPolicyState) IsInActive() bool {
	return strings.ToLower(r.String()) == ReconciliationPolicy_Inactive.String()
}
>>>>>>> 23e42b79

// +kubebuilder:object:generate=true
type SidecarSpec struct {
	Name string `json:"name,omitempty"`
	Type string `json:"type,omitempty"`
	// +kubebuilder:pruning:PreserveUnknownFields
	// +kubebuilder:validation:Schemaless
	Properties runtime.RawExtension `json:"properties,omitempty"`
}

// Defines a desired runtime component
// +kubebuilder:object:generate=true
type ComponentSpec struct {
	Name     string            `json:"name"`
	Type     string            `json:"type"`
	Metadata map[string]string `json:"metadata,omitempty"`
	// +kubebuilder:pruning:PreserveUnknownFields
	// +kubebuilder:validation:Schemaless
	Properties   runtime.RawExtension `json:"properties,omitempty"`
	Routes       []model.RouteSpec    `json:"routes,omitempty"`
	Constraints  string               `json:"constraints,omitempty"`
	Dependencies []string             `json:"dependencies,omitempty"`
	Skills       []string             `json:"skills,omitempty"`
	Sidecars     []SidecarSpec        `json:"sidecars,omitempty"`
}

// Defines the desired state of Target
// +kubebuilder:object:generate=true
type TargetSpec struct {
	DisplayName   string               `json:"displayName,omitempty"`
	Metadata      map[string]string    `json:"metadata,omitempty"`
	Scope         string               `json:"scope,omitempty"`
	Properties    map[string]string    `json:"properties,omitempty"`
	Components    []ComponentSpec      `json:"components,omitempty"`
	Constraints   string               `json:"constraints,omitempty"`
	Topologies    []model.TopologySpec `json:"topologies,omitempty"`
	ForceRedeploy bool                 `json:"forceRedeploy,omitempty"`
<<<<<<< HEAD
	// Defines the version of a particular resource
	Version    string `json:"version,omitempty"`
	Generation string `json:"generation,omitempty"`
=======
	Generation    string               `json:"generation,omitempty"`
>>>>>>> 23e42b79

	// Optional ReconcilicationPolicy to specify how target controller should reconcile.
	// Now only periodic reconciliation is supported. If the interval is 0, it will only reconcile
	// when the instance is created or updated.
	ReconciliationPolicy *ReconciliationPolicySpec `json:"reconciliationPolicy,omitempty"`
}

// +kubebuilder:object:generate=true
type InstanceSpec struct {
	Name        string                       `json:"name"`
	DisplayName string                       `json:"displayName,omitempty"`
	Scope       string                       `json:"scope,omitempty"`
	Parameters  map[string]string            `json:"parameters,omitempty"` //TODO: Do we still need this?
	Metadata    map[string]string            `json:"metadata,omitempty"`
	Solution    string                       `json:"solution"`
	Target      model.TargetSelector         `json:"target,omitempty"`
	Topologies  []model.TopologySpec         `json:"topologies,omitempty"`
	Pipelines   []model.PipelineSpec         `json:"pipelines,omitempty"`
	Arguments   map[string]map[string]string `json:"arguments,omitempty"`
	Generation  string                       `json:"generation,omitempty"`
<<<<<<< HEAD
	// Defines the version of a particular resource
	Version string `json:"version,omitempty"`
=======
>>>>>>> 23e42b79

	// Optional ReconcilicationPolicy to specify how target controller should reconcile.
	// Now only periodic reconciliation is supported. If the interval is 0, it will only reconcile
	// when the instance is created or updated.
	ReconciliationPolicy *ReconciliationPolicySpec `json:"reconciliationPolicy,omitempty"`
}

// +kubebuilder:object:generate=true
type SolutionSpec struct {
	DisplayName string            `json:"displayName,omitempty"`
	Metadata    map[string]string `json:"metadata,omitempty"`
	Components  []ComponentSpec   `json:"components,omitempty"`
	// Defines the version of a particular resource
	Version string `json:"version,omitempty"`
}

// +kubebuilder:object:generate=true
type ScheduleSpec struct {
	Date string `json:"date"`
	Time string `json:"time"`
	Zone string `json:"zone"`
}

// +kubebuilder:object:generate=true
type StageSpec struct {
	Name     string `json:"name,omitempty"`
	Contexts string `json:"contexts,omitempty"`
	Provider string `json:"provider,omitempty"`
	// +kubebuilder:pruning:PreserveUnknownFields
	// +kubebuilder:validation:Schemaless
	Config        runtime.RawExtension `json:"config,omitempty"`
	StageSelector string               `json:"stageSelector,omitempty"`
	// +kubebuilder:pruning:PreserveUnknownFields
	// +kubebuilder:validation:Schemaless
	Inputs          runtime.RawExtension `json:"inputs,omitempty"`
	TriggeringStage string               `json:"triggeringStage,omitempty"`
	Schedule        *ScheduleSpec        `json:"schedule,omitempty"`
}

// +kubebuilder:object:generate=true
type ActivationSpec struct {
	Campaign string `json:"campaign,omitempty"`
	Name     string `json:"name,omitempty"`
	Stage    string `json:"stage,omitempty"`
	// +kubebuilder:pruning:PreserveUnknownFields
	// +kubebuilder:validation:Schemaless
	Inputs     runtime.RawExtension `json:"inputs,omitempty"`
	Generation string               `json:"generation,omitempty"`
}

// +kubebuilder:object:generate=true
type CampaignSpec struct {
	Name        string               `json:"name,omitempty"`
	FirstStage  string               `json:"firstStage,omitempty"`
	Stages      map[string]StageSpec `json:"stages,omitempty"`
	SelfDriving bool                 `json:"selfDriving,omitempty"`
}

// +kubebuilder:object:generate=true
type CatalogSpec struct {
	SiteId   string            `json:"siteId"`
	Type     string            `json:"type"`
	Name     string            `json:"name"`
	Metadata map[string]string `json:"metadata,omitempty"`
	// +kubebuilder:pruning:PreserveUnknownFields
	// +kubebuilder:validation:Schemaless
	Properties runtime.RawExtension `json:"properties"`
	ParentName string               `json:"parentName,omitempty"`
	ObjectRef  model.ObjectRef      `json:"objectRef,omitempty"`
	Generation string               `json:"generation,omitempty"`
}

// +kubebuilder:object:generate=true
type DeployableStatus struct {
	Properties         map[string]string        `json:"properties,omitempty"`
	ProvisioningStatus model.ProvisioningStatus `json:"provisioningStatus"`
	LastModified       metav1.Time              `json:"lastModified,omitempty"`
}

// InstanceStatus defines the observed state of Instance
type InstanceStatus = DeployableStatus

// TargetStatus defines the observed state of Target
type TargetStatus = DeployableStatus

// +kubebuilder:object:generate=true
type ReconciliationPolicySpec struct {
<<<<<<< HEAD
	Type ReconciliationPolicy `json:"type"`
=======
	State ReconciliationPolicyState `json:"state"`
>>>>>>> 23e42b79
	// +kubebuilder:validation:MinLength=1
	Interval *string `json:"interval,omitempty"`
}<|MERGE_RESOLUTION|>--- conflicted
+++ resolved
@@ -15,14 +15,6 @@
 )
 
 const (
-<<<<<<< HEAD
-	// ReconciliationPolicy_Periodic allows the controller to reconcile periodically
-	ReconciliationPolicy_Periodic ReconciliationPolicy = "periodic"
-)
-
-// +kubebuilder:validation:Enum=periodic;
-type ReconciliationPolicy string
-=======
 	// ReconciliationPolicy_Active allows the controller to reconcile periodically
 	ReconciliationPolicy_Active ReconciliationPolicyState = "active"
 	// ReconciliationPolicy_Inactive disables periodic reconciliation
@@ -43,7 +35,6 @@
 func (r ReconciliationPolicyState) IsInActive() bool {
 	return strings.ToLower(r.String()) == ReconciliationPolicy_Inactive.String()
 }
->>>>>>> 23e42b79
 
 // +kubebuilder:object:generate=true
 type SidecarSpec struct {
@@ -81,13 +72,7 @@
 	Constraints   string               `json:"constraints,omitempty"`
 	Topologies    []model.TopologySpec `json:"topologies,omitempty"`
 	ForceRedeploy bool                 `json:"forceRedeploy,omitempty"`
-<<<<<<< HEAD
-	// Defines the version of a particular resource
-	Version    string `json:"version,omitempty"`
-	Generation string `json:"generation,omitempty"`
-=======
 	Generation    string               `json:"generation,omitempty"`
->>>>>>> 23e42b79
 
 	// Optional ReconcilicationPolicy to specify how target controller should reconcile.
 	// Now only periodic reconciliation is supported. If the interval is 0, it will only reconcile
@@ -108,11 +93,6 @@
 	Pipelines   []model.PipelineSpec         `json:"pipelines,omitempty"`
 	Arguments   map[string]map[string]string `json:"arguments,omitempty"`
 	Generation  string                       `json:"generation,omitempty"`
-<<<<<<< HEAD
-	// Defines the version of a particular resource
-	Version string `json:"version,omitempty"`
-=======
->>>>>>> 23e42b79
 
 	// Optional ReconcilicationPolicy to specify how target controller should reconcile.
 	// Now only periodic reconciliation is supported. If the interval is 0, it will only reconcile
@@ -200,11 +180,7 @@
 
 // +kubebuilder:object:generate=true
 type ReconciliationPolicySpec struct {
-<<<<<<< HEAD
-	Type ReconciliationPolicy `json:"type"`
-=======
 	State ReconciliationPolicyState `json:"state"`
->>>>>>> 23e42b79
 	// +kubebuilder:validation:MinLength=1
 	Interval *string `json:"interval,omitempty"`
 }