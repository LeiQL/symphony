--- conflicted
+++ resolved
@@ -12,7 +12,6 @@
 	"golang.org/x/exp/maps"
 
 	"github.com/eclipse-symphony/symphony/coa/pkg/apis/v1alpha2"
-	"golang.org/x/exp/maps"
 )
 
 type ComponentResultSpec struct {
@@ -50,18 +49,6 @@
 type SummaryState int
 
 func (s *SummarySpec) UpdateTargetResult(target string, spec TargetResultSpec) {
-<<<<<<< HEAD
-	// If the value in map is not set, set the value; otherwise merge it with the
-	// existing spec
-	if v, ok := s.TargetResults[target]; !ok {
-		s.TargetResults[target] = spec
-	} else {
-		v.Status = spec.Status
-		v.Message = spec.Message
-		maps.Copy(v.ComponentResults, spec.ComponentResults)
-		s.TargetResults[target] = v
-	}
-=======
 	if v, ok := s.TargetResults[target]; !ok {
 		s.TargetResults[target] = spec
 	} else {
@@ -85,5 +72,4 @@
 
 func (summary *SummaryResult) IsDeploymentFinished() bool {
 	return summary.State == SummaryStateDone
->>>>>>> 23e42b79
 }