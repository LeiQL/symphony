--- conflicted
+++ resolved
@@ -77,11 +77,7 @@
 		if err != nil {
 			return err
 		}
-<<<<<<< HEAD
-		clientOptions = append(clientOptions, utils.WithUserPassword(user, password))
-=======
 		clientOptions = append(clientOptions, utils.WithUserPassword(context.TODO(), user, password))
->>>>>>> 23e42b79
 	}
 
 	client, err := utils.NewAPIClient(context.Background(), baseUrl, clientOptions...)
@@ -108,12 +104,8 @@
 		return nil
 	}
 
-<<<<<<< HEAD
-	instances, err := s.apiClient.GetInstancesForAllNamespaces()
-=======
 	var instances []model.InstanceState
 	instances, err = s.apiClient.GetInstancesForAllNamespaces(context)
->>>>>>> 23e42b79
 	if err != nil {
 		fmt.Println(err.Error())
 		return []error{err}
@@ -128,12 +120,8 @@
 		})
 		needsPub := true
 		if err == nil {
-<<<<<<< HEAD
-			if stamp, ok := entry.Body.(LastSuccessTime); ok {
-=======
 			var stamp LastSuccessTime
 			if stamp, err = getLastSuccessTime(entry.Body); err == nil {
->>>>>>> 23e42b79
 				if time.Since(stamp.Time) > time.Duration(s.interval)*time.Second { //TODO: compare object hash as well?
 					needsPub = true
 				} else {
@@ -154,12 +142,8 @@
 			})
 		}
 	}
-<<<<<<< HEAD
-	targets, err := s.apiClient.GetTargetsForAllNamespaces()
-=======
 	var targets []model.TargetState
 	targets, err = s.apiClient.GetTargetsForAllNamespaces(context)
->>>>>>> 23e42b79
 	if err != nil {
 		fmt.Println(err.Error())
 		return []error{err}
@@ -175,13 +159,7 @@
 		needsPub := true
 		if err == nil {
 			var stamp LastSuccessTime
-<<<<<<< HEAD
-			jData, _ := json.Marshal(entry.Body)
-			err = json.Unmarshal(jData, &stamp)
-			if err == nil {
-=======
 			if stamp, err = getLastSuccessTime(entry.Body); err == nil {
->>>>>>> 23e42b79
 				if time.Since(stamp.Time) > time.Duration(s.interval)*time.Second { //TODO: compare object hash as well?
 					needsPub = true
 				} else {
@@ -403,23 +381,15 @@
 			instanceName := job.Id
 			var instance model.InstanceState
 			//get intance
-<<<<<<< HEAD
-			instance, err := s.apiClient.GetInstance(instanceName, namespace)
-=======
 			instance, err = s.apiClient.GetInstance(ctx, instanceName, namespace)
->>>>>>> 23e42b79
 			if err != nil {
 				log.Errorf(" M (Job): error getting instance %s, namespace: %s: %s", instanceName, namespace, err.Error())
 				return err //TODO: instance is gone
 			}
 
 			//get solution
-<<<<<<< HEAD
-			solution, err := s.apiClient.GetSolution(instance.Spec.Solution, namespace)
-=======
 			var solution model.SolutionState
 			solution, err = s.apiClient.GetSolution(ctx, instance.Spec.Solution, namespace)
->>>>>>> 23e42b79
 			if err != nil {
 				solution = model.SolutionState{
 					ObjectMeta: model.ObjectMeta{
@@ -434,11 +404,7 @@
 
 			//get targets
 			var targets []model.TargetState
-<<<<<<< HEAD
-			targets, err = s.apiClient.GetTargets(namespace)
-=======
 			targets, err = s.apiClient.GetTargets(ctx, namespace)
->>>>>>> 23e42b79
 			if err != nil {
 				targets = make([]model.TargetState, 0)
 			}
@@ -457,11 +423,7 @@
 			//call api
 			switch job.Action {
 			case v1alpha2.JobUpdate:
-<<<<<<< HEAD
-				_, err := s.apiClient.Reconcile(deployment, false, namespace)
-=======
 				_, err = s.apiClient.Reconcile(ctx, deployment, false, namespace)
->>>>>>> 23e42b79
 				if err != nil {
 					log.Errorf(" M (Job): error reconciling instance %s: %s", instanceName, err.Error())
 					return err
@@ -479,19 +441,11 @@
 					})
 				}
 			case v1alpha2.JobDelete:
-<<<<<<< HEAD
-				_, err := s.apiClient.Reconcile(deployment, true, namespace)
+				_, err = s.apiClient.Reconcile(ctx, deployment, true, namespace)
 				if err != nil {
 					return err
 				} else {
-					return s.apiClient.DeleteInstance(deployment.Instance.Spec.Name, namespace)
-=======
-				_, err = s.apiClient.Reconcile(ctx, deployment, true, namespace)
-				if err != nil {
-					return err
-				} else {
 					return s.apiClient.DeleteInstance(ctx, deployment.Instance.Spec.Name, namespace)
->>>>>>> 23e42b79
 				}
 			default:
 				return v1alpha2.NewCOAError(nil, "unsupported action", v1alpha2.BadRequest)
@@ -499,11 +453,7 @@
 		case "target":
 			var target model.TargetState
 			targetName := job.Id
-<<<<<<< HEAD
-			target, err := s.apiClient.GetTarget(targetName, namespace)
-=======
 			target, err = s.apiClient.GetTarget(ctx, targetName, namespace)
->>>>>>> 23e42b79
 			if err != nil {
 				return err
 			}
@@ -514,11 +464,7 @@
 			}
 			switch job.Action {
 			case v1alpha2.JobUpdate:
-<<<<<<< HEAD
-				_, err := s.apiClient.Reconcile(deployment, false, namespace)
-=======
 				_, err = s.apiClient.Reconcile(ctx, deployment, false, namespace)
->>>>>>> 23e42b79
 				if err != nil {
 					return err
 				} else {
@@ -536,19 +482,11 @@
 					})
 				}
 			case v1alpha2.JobDelete:
-<<<<<<< HEAD
-				_, err := s.apiClient.Reconcile(deployment, true, namespace)
+				_, err = s.apiClient.Reconcile(ctx, deployment, true, namespace)
 				if err != nil {
 					return err
 				} else {
-					return s.apiClient.DeleteTarget(targetName, namespace)
-=======
-				_, err = s.apiClient.Reconcile(ctx, deployment, true, namespace)
-				if err != nil {
-					return err
-				} else {
 					return s.apiClient.DeleteTarget(ctx, targetName, namespace)
->>>>>>> 23e42b79
 				}
 			default:
 				return v1alpha2.NewCOAError(nil, "unsupported action", v1alpha2.BadRequest)
@@ -557,21 +495,13 @@
 			log.Infof(" M (Job): handling deployment job %s, action: %s", job.Id, job.Action)
 			log.Infof(" M (Job): deployment spec: %s", string(job.Data))
 
-<<<<<<< HEAD
-			deployment, err := model.ToDeployment(job.Data)
-=======
 			var deployment *model.DeploymentSpec
 			deployment, err = model.ToDeployment(job.Data)
->>>>>>> 23e42b79
 			if err != nil {
 				return err
 			}
 			if job.Action == v1alpha2.JobUpdate {
-<<<<<<< HEAD
-				_, err := s.apiClient.Reconcile(*deployment, false, namespace)
-=======
 				_, err = s.apiClient.Reconcile(ctx, *deployment, false, namespace)
->>>>>>> 23e42b79
 				if err != nil {
 					return err
 				} else {
@@ -590,11 +520,7 @@
 				}
 			}
 			if job.Action == v1alpha2.JobDelete {
-<<<<<<< HEAD
-				_, err := s.apiClient.Reconcile(*deployment, true, namespace)
-=======
 				_, err = s.apiClient.Reconcile(ctx, *deployment, true, namespace)
->>>>>>> 23e42b79
 				if err != nil {
 					return err
 				}
