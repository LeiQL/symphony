/*
 * Copyright (c) Microsoft Corporation.
 * Licensed under the MIT license.
 * SPDX-License-Identifier: MIT
 */

package solution

import (
	"context"
	"encoding/json"
	"errors"
	"fmt"
	"os"
	"strconv"
	"strings"
	"sync"
	"time"

	"github.com/eclipse-symphony/symphony/api/pkg/apis/v1alpha1/managers/solution/metrics"
	"github.com/eclipse-symphony/symphony/api/pkg/apis/v1alpha1/model"
	sp "github.com/eclipse-symphony/symphony/api/pkg/apis/v1alpha1/providers"
	tgt "github.com/eclipse-symphony/symphony/api/pkg/apis/v1alpha1/providers/target"
	api_utils "github.com/eclipse-symphony/symphony/api/pkg/apis/v1alpha1/utils"
	"github.com/eclipse-symphony/symphony/coa/pkg/apis/v1alpha2"
	"github.com/eclipse-symphony/symphony/coa/pkg/apis/v1alpha2/contexts"
	"github.com/eclipse-symphony/symphony/coa/pkg/apis/v1alpha2/managers"
	"github.com/eclipse-symphony/symphony/coa/pkg/apis/v1alpha2/observability"
	observ_utils "github.com/eclipse-symphony/symphony/coa/pkg/apis/v1alpha2/observability/utils"
	"github.com/eclipse-symphony/symphony/coa/pkg/apis/v1alpha2/providers"
	config "github.com/eclipse-symphony/symphony/coa/pkg/apis/v1alpha2/providers/config"
	secret "github.com/eclipse-symphony/symphony/coa/pkg/apis/v1alpha2/providers/secret"
	states "github.com/eclipse-symphony/symphony/coa/pkg/apis/v1alpha2/providers/states"
	"github.com/eclipse-symphony/symphony/coa/pkg/logger"
)

var (
	log                 = logger.NewLogger("coa.runtime")
	lock                sync.Mutex
	apiOperationMetrics *metrics.Metrics
)

const (
	SYMPHONY_AGENT string = "/symphony-agent:"
	ENV_NAME       string = "SYMPHONY_AGENT_ADDRESS"

	// DeploymentType_Update indicates the type of deployment is Update. This is
	// to give a deployment status on Symphony Target deployment.
	DeploymentType_Update string = "Target Update"
	// DeploymentType_Delete indicates the type of deployment is Delete. This is
	// to give a deployment status on Symphony Target deployment.
	DeploymentType_Delete string = "Target Delete"
)

type SolutionManager struct {
	managers.Manager
<<<<<<< HEAD
	TargetProviders    map[string]tgt.ITargetProvider
	StateProvider      states.IStateProvider
	ConfigProvider     config.IExtConfigProvider
	SecretProvider     secret.ISecretProvider
	IsTarget           bool
	TargetNames        []string
	evaluationDisabled bool
=======
	TargetProviders map[string]tgt.ITargetProvider
	StateProvider   states.IStateProvider
	ConfigProvider  config.IExtConfigProvider
	SecretProvider  secret.ISecretProvider
	IsTarget        bool
	TargetNames     []string
>>>>>>> 23e42b79
}

type SolutionManagerDeploymentState struct {
	Spec  model.DeploymentSpec  `json:"spec,omitempty"`
	State model.DeploymentState `json:"state,omitempty"`
}

func (s *SolutionManager) Init(context *contexts.VendorContext, config managers.ManagerConfig, providers map[string]providers.IProvider) error {
	err := s.Manager.Init(context, config, providers)
	if err != nil {
		return err
	}
	s.TargetProviders = make(map[string]tgt.ITargetProvider)
	for k, v := range providers {
		if p, ok := v.(tgt.ITargetProvider); ok {
			s.TargetProviders[k] = p
		}
	}

	stateprovider, err := managers.GetStateProvider(config, providers)
	if err == nil {
		s.StateProvider = stateprovider
	} else {
		return err
	}

	configProvider, err := managers.GetExtConfigProvider(config, providers)
	if err == nil {
		s.ConfigProvider = configProvider
	} else {
		return err
	}

	secretProvider, err := managers.GetSecretProvider(config, providers)
	if err == nil {
		s.SecretProvider = secretProvider
	} else {
		return err
	}

	if v, ok := config.Properties["isTarget"]; ok {
		b, err := strconv.ParseBool(v)
		if err == nil || b {
			s.IsTarget = b
		}
	}

	targetNames := ""

	if v, ok := config.Properties["targetNames"]; ok {
		targetNames = v
	}
	sTargetName := os.Getenv("SYMPHONY_TARGET_NAME")
	if sTargetName != "" {
		targetNames = sTargetName
	}

	s.TargetNames = strings.Split(targetNames, ",")

	if s.IsTarget {
		if len(s.TargetNames) == 0 {
			return errors.New("target mode is set but target name is not set")
		}
	}

<<<<<<< HEAD
	var evaluationDisabled bool
	s.evaluationDisabled = false
	if v, ok := config.Properties["disableEvaluation"]; ok {
		evaluationDisabled, err = strconv.ParseBool(v)
		if err != nil {
			return err
		}
		s.evaluationDisabled = evaluationDisabled
	}

=======
>>>>>>> 23e42b79
	if apiOperationMetrics == nil {
		apiOperationMetrics, err = metrics.New()
		if err != nil {
			return err
		}
	}

	return nil
}

func (s *SolutionManager) getPreviousState(ctx context.Context, instance string, namespace string) *SolutionManagerDeploymentState {
	state, err := s.StateProvider.Get(ctx, states.GetRequest{
		ID: instance,
		Metadata: map[string]interface{}{
			"namespace": namespace,
		},
	})
	if err == nil {
		var managerState SolutionManagerDeploymentState
		jData, _ := json.Marshal(state.Body)
		err = json.Unmarshal(jData, &managerState)
		if err == nil {
			return &managerState
		}
		return nil
	}
	return nil
}
func (s *SolutionManager) GetSummary(ctx context.Context, key string, namespace string) (model.SummaryResult, error) {
	// lock.Lock()
	// defer lock.Unlock()

	iCtx, span := observability.StartSpan("Solution Manager", ctx, &map[string]string{
		"method": "GetSummary",
	})
	var err error = nil
	defer observ_utils.CloseSpanWithError(span, &err)

	log.Infof(" M (Solution): get summary, key: %s, namespace: %s, traceId: %s", key, namespace, span.SpanContext().TraceID().String())

	var state states.StateEntry
	state, err = s.StateProvider.Get(iCtx, states.GetRequest{
		ID: fmt.Sprintf("%s-%s", "summary", key),
		Metadata: map[string]interface{}{
			"namespace": namespace,
		},
	})
	if err != nil {
		log.Errorf(" M (Solution): failed to get deployment summary[%s]: %+v", key, err)
		return model.SummaryResult{}, err
	}

	var result model.SummaryResult
	jData, _ := json.Marshal(state.Body)
	err = json.Unmarshal(jData, &result)
	if err != nil {
		log.Errorf(" M (Solution): failed to deserailze deployment summary[%s]: %+v", key, err)
		return model.SummaryResult{}, err
	}

	return result, nil
}

func (s *SolutionManager) sendHeartbeat(id string, namespace string, remove bool, stopCh chan struct{}) {
	ticker := time.NewTicker(30 * time.Second)
	defer ticker.Stop()

	action := v1alpha2.HeartBeatUpdate
	if remove {
		action = v1alpha2.HeartBeatDelete
	}

	for {
		select {
		case <-ticker.C:
			s.VendorContext.Publish("heartbeat", v1alpha2.Event{
				Body: v1alpha2.HeartBeatData{
					JobId:  id,
					Scope:  namespace,
					Action: action,
					Time:   time.Now().UTC(),
				},
				Metadata: map[string]string{
					"namespace": namespace,
				},
			})
		case <-stopCh:
			return // Exit the goroutine when the stop signal is received
		}
	}
}

func (s *SolutionManager) Reconcile(ctx context.Context, deployment model.DeploymentSpec, remove bool, namespace string, targetName string) (model.SummarySpec, error) {
	lock.Lock()
	defer lock.Unlock()

	stopCh := make(chan struct{})
	defer close(stopCh)
	go s.sendHeartbeat(deployment.Instance.Spec.Name, namespace, remove, stopCh)

	iCtx, span := observability.StartSpan("Solution Manager", ctx, &map[string]string{
		"method": "Reconcile",
	})
	var err error = nil
	defer observ_utils.CloseSpanWithError(span, &err)

	log.Infof(" M (Solution): reconciling deployment.InstanceName: %s, deployment.SolutionName: %s, remove: %t, namespace: %s, targetName: %s, traceId: %s",
		deployment.Instance.Spec.Name,
		deployment.SolutionName,
		remove,
		namespace,
		targetName,
		span.SpanContext().TraceID().String())

	summary := model.SummarySpec{
		TargetResults:       make(map[string]model.TargetResultSpec),
		TargetCount:         len(deployment.Targets),
		SuccessCount:        0,
		AllAssignedDeployed: false,
	}

	deploymentType := DeploymentType_Update
	if remove {
		deploymentType = DeploymentType_Delete
<<<<<<< HEAD
=======
	}
	summary.IsRemoval = remove

	s.saveSummaryProgress(ctx, deployment, summary, namespace)
	defer func() {
		s.concludeSummary(ctx, deployment, summary, namespace)
	}()

	// get the components count for the deployment
	componentCount := len(deployment.Solution.Spec.Components)
	apiOperationMetrics.ApiComponentCount(
		componentCount,
		metrics.GetSummaryOperation,
		metrics.GetOperationType,
	)

	if s.VendorContext != nil && s.VendorContext.EvaluationContext != nil {
		context := s.VendorContext.EvaluationContext.Clone()
		context.DeploymentSpec = deployment
		context.Value = deployment
		context.Component = ""
		context.Namespace = namespace
		deployment, err = api_utils.EvaluateDeployment(*context)
>>>>>>> 23e42b79
	}
	summary.IsRemoval = remove

<<<<<<< HEAD
	s.saveSummaryProgress(ctx, deployment, summary, namespace)
	defer func() {
		s.concludeSummary(ctx, deployment, summary, namespace)
	}()

	// get the components count for the deployment
	componentCount := len(deployment.Solution.Spec.Components)
	apiOperationMetrics.ApiComponentCount(
		componentCount,
		metrics.GetSummaryOperation,
		metrics.GetOperationType,
	)

	if !s.evaluationDisabled {
		if s.VendorContext != nil && s.VendorContext.EvaluationContext != nil {
			context := s.VendorContext.EvaluationContext.Clone()
			context.DeploymentSpec = deployment
			context.Value = deployment
			context.Component = ""
			context.Namespace = namespace
			deployment, err = api_utils.EvaluateDeployment(*context)
		}

		if err != nil {
			if remove {
				log.Infof(" M (Solution): skipped failure to evaluate deployment spec: %+v", err)
			} else {
				summary.SummaryMessage = "failed to evaluate deployment spec: " + err.Error()
				log.Errorf(" M (Solution): failed to evaluate deployment spec: %+v", err)
				return summary, err
			}
=======
	if err != nil {
		if remove {
			log.Infof(" M (Solution): skipped failure to evaluate deployment spec: %+v", err)
		} else {
			summary.SummaryMessage = "failed to evaluate deployment spec: " + err.Error()
			log.Errorf(" M (Solution): failed to evaluate deployment spec: %+v", err)
			return summary, err
>>>>>>> 23e42b79
		}
	}

	previousDesiredState := s.getPreviousState(iCtx, deployment.Instance.Spec.Name, namespace)

<<<<<<< HEAD
	var currentDesiredState model.DeploymentState
=======
	var currentDesiredState, currentState model.DeploymentState
>>>>>>> 23e42b79
	currentDesiredState, err = NewDeploymentState(deployment)
	if err != nil {
		summary.SummaryMessage = "failed to create target manager state from deployment spec: " + err.Error()
		log.Errorf(" M (Solution): failed to create target manager state from deployment spec: %+v", err)
		return summary, err
	}
<<<<<<< HEAD
	var currentState model.DeploymentState
=======
>>>>>>> 23e42b79
	currentState, _, err = s.Get(iCtx, deployment, targetName)
	if err != nil {
		summary.SummaryMessage = "failed to get current state: " + err.Error()
		log.Errorf(" M (Solution): failed to get current state: %+v", err)
		return summary, err
	}
	desiredState := currentDesiredState
	if previousDesiredState != nil {
		desiredState = MergeDeploymentStates(&previousDesiredState.State, currentDesiredState)
	}

	if remove {
		desiredState.MarkRemoveAll()
	}

	mergedState := MergeDeploymentStates(&currentState, desiredState)
	var plan model.DeploymentPlan
	plan, err = PlanForDeployment(deployment, mergedState)
	if err != nil {
		summary.SummaryMessage = "failed to plan for deployment: " + err.Error()
		log.Errorf(" M (Solution): failed to plan for deployment: %+v", err)
		return summary, err
	}

	planBytes, _ := json.Marshal(plan)
<<<<<<< HEAD
	log.Infof(" M (Solution): deployment plan: %s", string(planBytes))

	mergedStateBytes, _ := json.Marshal(mergedState)
	log.Infof(" M (Solution): merged state: %s", string(mergedStateBytes))
=======
	log.Debugf(" M (Solution): deployment plan: %s", string(planBytes))

	mergedStateBytes, _ := json.Marshal(mergedState)
	log.Debugf(" M (Solution): merged state: %s", string(mergedStateBytes))
>>>>>>> 23e42b79

	col := api_utils.MergeCollection(deployment.Solution.Spec.Metadata, deployment.Instance.Spec.Metadata)
	dep := deployment
	dep.Instance.Spec.Metadata = col
	someStepsRan := false

	targetResult := make(map[string]int)

	plannedCount := 0
	planSuccessCount := 0
	for _, step := range plan.Steps {
		log.Debugf(" M (Solution): processing step: %+v", step)
		if s.IsTarget && !api_utils.ContainsString(s.TargetNames, step.Target) {
			continue
		}

		if targetName != "" && targetName != step.Target {
			continue
		}

		plannedCount++

		dep.ActiveTarget = step.Target
		agent := findAgent(deployment.Targets[step.Target])
		if agent != "" {
			col[ENV_NAME] = agent
		} else {
			delete(col, ENV_NAME)
		}
		var override tgt.ITargetProvider
		role := step.Role
		if role == "container" {
			role = "instance"
		}
		if v, ok := s.TargetProviders[role]; ok {
			override = v
		}
		var provider providers.IProvider
		if override == nil {
			targetSpec := s.getTargetStateForStep(step, deployment, previousDesiredState)
			provider, err = sp.CreateProviderForTargetRole(s.Context, step.Role, targetSpec, override)
			if err != nil {
				summary.SummaryMessage = "failed to create provider:" + err.Error()
				log.Errorf(" M (Solution): failed to create provider: %+v", err)
				return summary, err
			}
		} else {
			provider = override
		}

		if previousDesiredState != nil {
			testState := MergeDeploymentStates(&previousDesiredState.State, currentState)
			if s.canSkipStep(iCtx, step, step.Target, provider.(tgt.ITargetProvider), previousDesiredState.State.Components, testState) {
				targetResult[step.Target] = 1
				planSuccessCount++
				continue
			}
		}
		log.Debugf(" M (Solution): applying step: %+v", step)
		someStepsRan = true
		retryCount := 1
		//TODO: set to 1 for now. Although retrying can help to handle transient errors, in more cases
		// an error condition can't be resolved quickly.
		var stepError error
		var componentResults map[string]model.ComponentResultSpec

		// for _, component := range step.Components {
		// 	for k, v := range component.Component.Properties {
		// 		if strV, ok := v.(string); ok {
		// 			parser := api_utils.NewParser(strV)
		// 			eCtx := s.VendorContext.EvaluationContext.Clone()
		// 			eCtx.DeploymentSpec = deployment
		// 			eCtx.Component = component.Component.Name
		// 			val, err := parser.Eval(*eCtx)
		// 			if err == nil {
		// 				component.Component.Properties[k] = val
		// 			} else {
		// 				log.Errorf(" M (Solution): failed to evaluate property: %+v", err)
		// 				summary.SummaryMessage = fmt.Sprintf("failed to evaluate property '%s' on component '%s: %s", k, component.Component.Name, err.Error())
		// 				s.saveSummary(ctx, deployment, summary)
		// 				observ_utils.CloseSpanWithError(span, &err)
		// 				return summary, err
		// 			}
		// 		}
		// 	}
		// }

		for i := 0; i < retryCount; i++ {
			componentResults, stepError = (provider.(tgt.ITargetProvider)).Apply(iCtx, dep, step, false)
			if stepError == nil {
				targetResult[step.Target] = 1
				summary.AllAssignedDeployed = plannedCount == planSuccessCount
				summary.UpdateTargetResult(step.Target, model.TargetResultSpec{Status: "OK", Message: "", ComponentResults: componentResults})
				s.saveSummaryProgress(ctx, deployment, summary, namespace)
				break
			} else {
				targetResult[step.Target] = 0
				summary.AllAssignedDeployed = false
				targetResultStatus := fmt.Sprintf("%s Failed", deploymentType)
				targetResultMessage := fmt.Sprintf("An error occurred in %s, err: %s", deploymentType, stepError.Error())
				summary.UpdateTargetResult(step.Target, model.TargetResultSpec{Status: targetResultStatus, Message: targetResultMessage, ComponentResults: componentResults}) // TODO: this keeps only the last error on the target
				time.Sleep(5 * time.Second)                                                                                                                                   //TODO: make this configurable?
			}
		}
		if stepError != nil {
			log.Errorf(" M (Solution): failed to execute deployment step: %+v", stepError)

			successCount := 0
			for _, v := range targetResult {
				successCount += v
			}
			summary.SuccessCount = successCount
			summary.AllAssignedDeployed = plannedCount == planSuccessCount
			err = stepError
			return summary, err
		}
		planSuccessCount++
	}

	mergedState.ClearAllRemoved()

	// TODO: Removing the state has negative effects on component removal, review this later
	// if len(mergedState.TargetComponent) == 0 {
	// 	log.Infof(" M (Solution): no assigned components to manage, deleting state")
	// 	s.StateProvider.Delete(iCtx, states.DeleteRequest{
	// 		ID: deployment.Instance.Spec.Name,
	// 		Metadata: map[string]interface{}{
	// 			"namespace": namespace,
	// 		},
	// 	})
	// } else {
	s.StateProvider.Upsert(iCtx, states.UpsertRequest{
		Value: states.StateEntry{
			ID: deployment.Instance.Spec.Name,
			Body: SolutionManagerDeploymentState{
				Spec:  deployment,
				State: mergedState,
			},
		},
		Metadata: map[string]interface{}{
			"namespace": namespace,
		},
	})
	//}

	successCount := 0
	for _, v := range targetResult {
		successCount += v
	}
	summary.SuccessCount = successCount
	summary.AllAssignedDeployed = plannedCount == planSuccessCount

	// if solutions.components are empty,
	// we need to set summary.Skipped = true
	// and summary.SuccessCount = summary.TargetCount (instance_controller and target_controller will check whether targetCount == successCount in deletion case)
	summary.Skipped = !someStepsRan
	if summary.Skipped {
		summary.SuccessCount = summary.TargetCount
	}

<<<<<<< HEAD
	s.concludeSummary(iCtx, deployment, summary, namespace)

=======
>>>>>>> 23e42b79
	return summary, nil
}

// The deployment spec may have changed, so the previous target is not in the new deployment anymore
func (s *SolutionManager) getTargetStateForStep(step model.DeploymentStep, deployment model.DeploymentSpec, previousDeploymentState *SolutionManagerDeploymentState) model.TargetState {
	//first find the target spec in the deployment
	targetSpec, ok := deployment.Targets[step.Target]
	if !ok {
		if previousDeploymentState != nil {
			targetSpec = previousDeploymentState.Spec.Targets[step.Target]
		}
	}
	return targetSpec
}

func (s *SolutionManager) saveSummary(ctx context.Context, deployment model.DeploymentSpec, summary model.SummarySpec, state model.SummaryState, namespace string) {
	// TODO: delete this state when time expires. This should probably be invoked by the vendor (via GetSummary method, for instance)
	s.StateProvider.Upsert(ctx, states.UpsertRequest{
		Value: states.StateEntry{
			ID: fmt.Sprintf("%s-%s", "summary", deployment.Instance.Spec.Name),
			Body: model.SummaryResult{
				Summary:        summary,
				Generation:     deployment.Generation,
				Time:           time.Now().UTC(),
				State:          state,
				DeploymentHash: deployment.Hash,
			},
		},
		Metadata: map[string]interface{}{
			"namespace": namespace,
		},
	})
}

func (s *SolutionManager) saveSummaryProgress(ctx context.Context, deployment model.DeploymentSpec, summary model.SummarySpec, namespace string) {
	s.saveSummary(ctx, deployment, summary, model.SummaryStateRunning, namespace)
}

func (s *SolutionManager) concludeSummary(ctx context.Context, deployment model.DeploymentSpec, summary model.SummarySpec, namespace string) {
	s.saveSummary(ctx, deployment, summary, model.SummaryStateDone, namespace)
}

func (s *SolutionManager) canSkipStep(ctx context.Context, step model.DeploymentStep, target string, provider tgt.ITargetProvider, currentComponents []model.ComponentSpec, state model.DeploymentState) bool {

	for _, newCom := range step.Components {
		key := fmt.Sprintf("%s::%s", newCom.Component.Name, target)
		if newCom.Action == model.ComponentDelete {
			for _, c := range currentComponents {
				if c.Name == newCom.Component.Name && state.TargetComponent[key] != "" {
					return false // current component still exists, desired is to remove it. The step can't be skipped
				}
			}

		} else {
			found := false
			for _, c := range currentComponents {
				if c.Name == newCom.Component.Name && state.TargetComponent[key] != "" && !strings.HasPrefix(state.TargetComponent[key], "-") {
					found = true
					rule := provider.GetValidationRule(ctx)
					if rule.IsComponentChanged(c, newCom.Component) {
						return false // component has changed, can't skip the step
					}
					break
				}
			}
			if !found {
				return false //current component doesn't exist, desired is to update it. The step can't be skipped
			}
		}
	}
	return true
}
func (s *SolutionManager) Get(ctx context.Context, deployment model.DeploymentSpec, targetName string) (model.DeploymentState, []model.ComponentSpec, error) {
	iCtx, span := observability.StartSpan("Solution Manager", ctx, &map[string]string{
		"method": "Get",
	})
	var err error = nil
	defer observ_utils.CloseSpanWithError(span, &err)
	log.Infof(" M (Solution): getting deployment.InstanceName: %s, deployment.SolutionName: %s, targetName: %s, traceId: %s",
		deployment.Instance.Spec.Name,
		deployment.SolutionName,
		targetName,
		span.SpanContext().TraceID().String())

	ret := model.DeploymentState{}

	var state model.DeploymentState
	state, err = NewDeploymentState(deployment)
	if err != nil {
		log.Errorf(" M (Solution): failed to create manager state for deployment: %+v", err)
		return ret, nil, err
	}
	var plan model.DeploymentPlan
	plan, err = PlanForDeployment(deployment, state)
	if err != nil {
		log.Errorf(" M (Solution): failed to plan for deployment: %+v", err)
		return ret, nil, err
	}
	ret = state
	ret.TargetComponent = make(map[string]string)
	retComponents := make([]model.ComponentSpec, 0)

	for _, step := range plan.Steps {
		if s.IsTarget && !api_utils.ContainsString(s.TargetNames, step.Target) {
			continue
		}
		if targetName != "" && targetName != step.Target {
			continue
		}

		deployment.ActiveTarget = step.Target

		var override tgt.ITargetProvider
		role := step.Role
		if role == "container" {
			role = "instance"
		}
		if v, ok := s.TargetProviders[role]; ok {
			override = v
		}
		var provider providers.IProvider

		if override == nil {
			provider, err = sp.CreateProviderForTargetRole(s.Context, step.Role, deployment.Targets[step.Target], override)
			if err != nil {
				log.Errorf(" M (Solution): failed to create provider: %+v", err)
				return ret, nil, err
			}
		} else {
			provider = override
		}
		var components []model.ComponentSpec
		components, err = (provider.(tgt.ITargetProvider)).Get(iCtx, deployment, step.Components)

		if err != nil {
			log.Warnf(" M (Solution): failed to get components: %+v", err)
			return ret, nil, err
		}
		for _, c := range components {
			key := fmt.Sprintf("%s::%s", c.Name, step.Target)
			role := c.Type
			if role == "" {
				role = "container"
			}
			ret.TargetComponent[key] = role
			found := false
			for _, rc := range retComponents {
				if rc.Name == c.Name {
					found = true
					break
				}
			}
			if !found {
				retComponents = append(retComponents, c)
			}
		}
	}

	return ret, retComponents, nil
}
func (s *SolutionManager) Enabled() bool {
	return s.Config.Properties["poll.enabled"] == "true"
}
func (s *SolutionManager) Poll() []error {
	if s.Config.Properties["poll.enabled"] == "true" && s.Context.SiteInfo.ParentSite.BaseUrl != "" && s.IsTarget {
		symphonyUrl := s.Context.SiteInfo.ParentSite.BaseUrl
		for _, target := range s.TargetNames {
			catalogs, err := api_utils.GetCatalogsWithFilter(context.Background(), symphonyUrl, s.Context.SiteInfo.ParentSite.Username, s.Context.SiteInfo.ParentSite.Password, "", "label", "staged_target="+target)
			if err != nil {
				return []error{err}
			}
			for _, c := range catalogs {
				if vs, ok := c.Spec.Properties["deployment"]; ok {
					deployment := model.DeploymentSpec{}
					jData, _ := json.Marshal(vs)
					err = json.Unmarshal(jData, &deployment)
					if err != nil {
						return []error{err}
					}
					isRemove := false
					if v, ok := c.Spec.Properties["staged"]; ok {
						if vd, ok := v.(map[string]interface{}); ok {
							if v, ok := vd["removed-components"]; ok && v != nil {
								if len(v.([]interface{})) > 0 {
									isRemove = true
								}
							}
						}
					}
					_, err := s.Reconcile(context.Background(), deployment, isRemove, c.ObjectMeta.Namespace, target)
					if err != nil {
						return []error{err}
					}
					_, components, err := s.Get(context.Background(), deployment, target)
					if err != nil {
						return []error{err}
					}
					err = api_utils.ReportCatalogs(context.Background(), symphonyUrl, s.Context.SiteInfo.ParentSite.Username, s.Context.SiteInfo.ParentSite.Password, deployment.Instance.Spec.Name+"-"+target, components)
					if err != nil {
						return []error{err}
					}
				}
			}
		}
	}
	return nil
}
func (s *SolutionManager) Reconcil() []error {
	return nil
}
func findAgent(target model.TargetState) string {
	for _, c := range target.Spec.Components {
		if v, ok := c.Properties[model.ContainerImage]; ok {
			if strings.Contains(fmt.Sprintf("%v", v), SYMPHONY_AGENT) {
				return c.Name
			}
		}
	}
	return ""
}
func sortByDepedencies(components []model.ComponentSpec) ([]model.ComponentSpec, error) {
	size := len(components)
	inDegrees := make([]int, size)
	queue := make([]int, 0)
	for i, c := range components {
		inDegrees[i] = len(c.Dependencies)
		if inDegrees[i] == 0 {
			queue = append(queue, i)
		}
	}
	ret := make([]model.ComponentSpec, 0)
	for len(queue) > 0 {
		ret = append(ret, components[queue[0]])
		queue = queue[1:]
		for i, c := range components {
			found := false
			for _, d := range c.Dependencies {
				if d == ret[len(ret)-1].Name {
					found = true
					break
				}
			}
			if found {
				inDegrees[i] -= 1
				if inDegrees[i] == 0 {
					queue = append(queue, i)
				}
			}
		}
	}
	if len(ret) != size {
		return nil, errors.New("circular dependencies or unresolved dependencies detected in components")
	}
	return ret, nil
}<|MERGE_RESOLUTION|>--- conflicted
+++ resolved
@@ -54,22 +54,12 @@
 
 type SolutionManager struct {
 	managers.Manager
-<<<<<<< HEAD
-	TargetProviders    map[string]tgt.ITargetProvider
-	StateProvider      states.IStateProvider
-	ConfigProvider     config.IExtConfigProvider
-	SecretProvider     secret.ISecretProvider
-	IsTarget           bool
-	TargetNames        []string
-	evaluationDisabled bool
-=======
 	TargetProviders map[string]tgt.ITargetProvider
 	StateProvider   states.IStateProvider
 	ConfigProvider  config.IExtConfigProvider
 	SecretProvider  secret.ISecretProvider
 	IsTarget        bool
 	TargetNames     []string
->>>>>>> 23e42b79
 }
 
 type SolutionManagerDeploymentState struct {
@@ -135,19 +125,6 @@
 		}
 	}
 
-<<<<<<< HEAD
-	var evaluationDisabled bool
-	s.evaluationDisabled = false
-	if v, ok := config.Properties["disableEvaluation"]; ok {
-		evaluationDisabled, err = strconv.ParseBool(v)
-		if err != nil {
-			return err
-		}
-		s.evaluationDisabled = evaluationDisabled
-	}
-
-=======
->>>>>>> 23e42b79
 	if apiOperationMetrics == nil {
 		apiOperationMetrics, err = metrics.New()
 		if err != nil {
@@ -272,8 +249,6 @@
 	deploymentType := DeploymentType_Update
 	if remove {
 		deploymentType = DeploymentType_Delete
-<<<<<<< HEAD
-=======
 	}
 	summary.IsRemoval = remove
 
@@ -297,43 +272,9 @@
 		context.Component = ""
 		context.Namespace = namespace
 		deployment, err = api_utils.EvaluateDeployment(*context)
->>>>>>> 23e42b79
 	}
 	summary.IsRemoval = remove
 
-<<<<<<< HEAD
-	s.saveSummaryProgress(ctx, deployment, summary, namespace)
-	defer func() {
-		s.concludeSummary(ctx, deployment, summary, namespace)
-	}()
-
-	// get the components count for the deployment
-	componentCount := len(deployment.Solution.Spec.Components)
-	apiOperationMetrics.ApiComponentCount(
-		componentCount,
-		metrics.GetSummaryOperation,
-		metrics.GetOperationType,
-	)
-
-	if !s.evaluationDisabled {
-		if s.VendorContext != nil && s.VendorContext.EvaluationContext != nil {
-			context := s.VendorContext.EvaluationContext.Clone()
-			context.DeploymentSpec = deployment
-			context.Value = deployment
-			context.Component = ""
-			context.Namespace = namespace
-			deployment, err = api_utils.EvaluateDeployment(*context)
-		}
-
-		if err != nil {
-			if remove {
-				log.Infof(" M (Solution): skipped failure to evaluate deployment spec: %+v", err)
-			} else {
-				summary.SummaryMessage = "failed to evaluate deployment spec: " + err.Error()
-				log.Errorf(" M (Solution): failed to evaluate deployment spec: %+v", err)
-				return summary, err
-			}
-=======
 	if err != nil {
 		if remove {
 			log.Infof(" M (Solution): skipped failure to evaluate deployment spec: %+v", err)
@@ -341,27 +282,18 @@
 			summary.SummaryMessage = "failed to evaluate deployment spec: " + err.Error()
 			log.Errorf(" M (Solution): failed to evaluate deployment spec: %+v", err)
 			return summary, err
->>>>>>> 23e42b79
 		}
 	}
 
 	previousDesiredState := s.getPreviousState(iCtx, deployment.Instance.Spec.Name, namespace)
 
-<<<<<<< HEAD
-	var currentDesiredState model.DeploymentState
-=======
 	var currentDesiredState, currentState model.DeploymentState
->>>>>>> 23e42b79
 	currentDesiredState, err = NewDeploymentState(deployment)
 	if err != nil {
 		summary.SummaryMessage = "failed to create target manager state from deployment spec: " + err.Error()
 		log.Errorf(" M (Solution): failed to create target manager state from deployment spec: %+v", err)
 		return summary, err
 	}
-<<<<<<< HEAD
-	var currentState model.DeploymentState
-=======
->>>>>>> 23e42b79
 	currentState, _, err = s.Get(iCtx, deployment, targetName)
 	if err != nil {
 		summary.SummaryMessage = "failed to get current state: " + err.Error()
@@ -387,17 +319,10 @@
 	}
 
 	planBytes, _ := json.Marshal(plan)
-<<<<<<< HEAD
-	log.Infof(" M (Solution): deployment plan: %s", string(planBytes))
-
-	mergedStateBytes, _ := json.Marshal(mergedState)
-	log.Infof(" M (Solution): merged state: %s", string(mergedStateBytes))
-=======
 	log.Debugf(" M (Solution): deployment plan: %s", string(planBytes))
 
 	mergedStateBytes, _ := json.Marshal(mergedState)
 	log.Debugf(" M (Solution): merged state: %s", string(mergedStateBytes))
->>>>>>> 23e42b79
 
 	col := api_utils.MergeCollection(deployment.Solution.Spec.Metadata, deployment.Instance.Spec.Metadata)
 	dep := deployment
@@ -558,11 +483,6 @@
 		summary.SuccessCount = summary.TargetCount
 	}
 
-<<<<<<< HEAD
-	s.concludeSummary(iCtx, deployment, summary, namespace)
-
-=======
->>>>>>> 23e42b79
 	return summary, nil
 }
 
