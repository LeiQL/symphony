--- conflicted
+++ resolved
@@ -26,12 +26,7 @@
               "providers.target": "sideload",
               "providers.state": "mem-state",
               "providers.config": "mock-config",  
-<<<<<<< HEAD
-              "providers.secret": "mock-secret",
-              "disableEvaluation": "false"
-=======
               "providers.secret": "mock-secret"
->>>>>>> 23e42b79
             },
             "providers": {
               "sideload": {
